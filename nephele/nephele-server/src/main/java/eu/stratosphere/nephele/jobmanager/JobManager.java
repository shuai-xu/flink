/***********************************************************************************************************************
 *
 * Copyright (C) 2010 by the Stratosphere project (http://stratosphere.eu)
 *
 * Licensed under the Apache License, Version 2.0 (the "License"); you may not use this file except in compliance with
 * the License. You may obtain a copy of the License at
 *
 *     http://www.apache.org/licenses/LICENSE-2.0
 *
 * Unless required by applicable law or agreed to in writing, software distributed under the License is distributed on
 * an "AS IS" BASIS, WITHOUT WARRANTIES OR CONDITIONS OF ANY KIND, either express or implied. See the License for the
 * specific language governing permissions and limitations under the License.
 *
 **********************************************************************************************************************/

/**
 * Licensed to the Apache Software Foundation (ASF) under one
 * or more contributor license agreements.  See the NOTICE file
 * distributed with this work for additional information
 * regarding copyright ownership.  The ASF licenses this file
 * to you under the Apache License, Version 2.0 (the
 * "License"); you may not use this file except in compliance
 * with the License.  You may obtain a copy of the License at
 *
 *     http://www.apache.org/licenses/LICENSE-2.0
 *
 * Unless required by applicable law or agreed to in writing, software
 * distributed under the License is distributed on an "AS IS" BASIS,
 * WITHOUT WARRANTIES OR CONDITIONS OF ANY KIND, either express or implied.
 * See the License for the specific language governing permissions and
 * limitations under the License.
 */

package eu.stratosphere.nephele.jobmanager;

import java.io.IOException;
import java.net.InetAddress;
import java.net.InetSocketAddress;
import java.net.UnknownHostException;
import java.util.HashMap;
import java.util.HashSet;
import java.util.Iterator;
import java.util.List;
import java.util.Map;
import java.util.Set;
import java.util.concurrent.ExecutorService;
import java.util.concurrent.Executors;

import org.apache.commons.cli.CommandLine;
import org.apache.commons.cli.CommandLineParser;
import org.apache.commons.cli.GnuParser;
import org.apache.commons.cli.Option;
import org.apache.commons.cli.OptionBuilder;
import org.apache.commons.cli.Options;
import org.apache.commons.cli.ParseException;
import org.apache.commons.logging.Log;
import org.apache.commons.logging.LogFactory;

import eu.stratosphere.nephele.checkpointing.CheckpointDecision;
import eu.stratosphere.nephele.checkpointing.CheckpointDecisionCoordinator;
import eu.stratosphere.nephele.checkpointing.CheckpointDecisionPropagator;
import eu.stratosphere.nephele.checkpointing.CheckpointReplayResult;
import eu.stratosphere.nephele.client.AbstractJobResult;
import eu.stratosphere.nephele.client.JobCancelResult;
import eu.stratosphere.nephele.client.JobProgressResult;
import eu.stratosphere.nephele.client.JobSubmissionResult;
import eu.stratosphere.nephele.client.AbstractJobResult.ReturnCode;
import eu.stratosphere.nephele.configuration.ConfigConstants;
import eu.stratosphere.nephele.configuration.GlobalConfiguration;
import eu.stratosphere.nephele.discovery.DiscoveryException;
import eu.stratosphere.nephele.discovery.DiscoveryService;
import eu.stratosphere.nephele.event.job.AbstractEvent;
import eu.stratosphere.nephele.event.job.RecentJobEvent;
import eu.stratosphere.nephele.execution.ExecutionState;
import eu.stratosphere.nephele.execution.ResourceUtilizationSnapshot;
import eu.stratosphere.nephele.execution.librarycache.LibraryCacheManager;
import eu.stratosphere.nephele.executiongraph.ExecutionGraph;
import eu.stratosphere.nephele.executiongraph.ExecutionGraphIterator;
import eu.stratosphere.nephele.executiongraph.ExecutionVertex;
import eu.stratosphere.nephele.executiongraph.ExecutionVertexID;
import eu.stratosphere.nephele.executiongraph.GraphConversionException;
import eu.stratosphere.nephele.executiongraph.InternalJobStatus;
import eu.stratosphere.nephele.executiongraph.JobStatusListener;
import eu.stratosphere.nephele.instance.AbstractInstance;
import eu.stratosphere.nephele.instance.AllocatedResource;
import eu.stratosphere.nephele.instance.DummyInstance;
import eu.stratosphere.nephele.instance.HardwareDescription;
import eu.stratosphere.nephele.instance.InstanceConnectionInfo;
import eu.stratosphere.nephele.instance.InstanceManager;
import eu.stratosphere.nephele.instance.InstanceType;
import eu.stratosphere.nephele.instance.InstanceTypeDescription;
import eu.stratosphere.nephele.instance.local.LocalInstanceManager;
import eu.stratosphere.nephele.io.channels.AbstractInputChannel;
import eu.stratosphere.nephele.io.channels.AbstractOutputChannel;
import eu.stratosphere.nephele.io.channels.ChannelID;
import eu.stratosphere.nephele.ipc.RPC;
import eu.stratosphere.nephele.ipc.Server;
import eu.stratosphere.nephele.jobgraph.AbstractJobVertex;
import eu.stratosphere.nephele.jobgraph.JobGraph;
import eu.stratosphere.nephele.jobgraph.JobID;
import eu.stratosphere.nephele.jobmanager.scheduler.AbstractScheduler;
import eu.stratosphere.nephele.jobmanager.scheduler.SchedulingException;
import eu.stratosphere.nephele.jobmanager.splitassigner.InputSplitManager;
import eu.stratosphere.nephele.jobmanager.splitassigner.InputSplitWrapper;
import eu.stratosphere.nephele.managementgraph.ManagementGraph;
import eu.stratosphere.nephele.managementgraph.ManagementVertexID;
import eu.stratosphere.nephele.multicast.MulticastManager;
import eu.stratosphere.nephele.plugins.JobManagerPlugin;
import eu.stratosphere.nephele.plugins.PluginManager;
import eu.stratosphere.nephele.profiling.JobManagerProfiler;
import eu.stratosphere.nephele.profiling.ProfilingUtils;
import eu.stratosphere.nephele.protocols.ChannelLookupProtocol;
import eu.stratosphere.nephele.protocols.ExtendedManagementProtocol;
import eu.stratosphere.nephele.protocols.InputSplitProviderProtocol;
import eu.stratosphere.nephele.protocols.JobManagerProtocol;
import eu.stratosphere.nephele.taskmanager.AbstractTaskResult;
import eu.stratosphere.nephele.taskmanager.TaskCancelResult;
import eu.stratosphere.nephele.taskmanager.TaskCheckpointState;
import eu.stratosphere.nephele.taskmanager.TaskExecutionState;
import eu.stratosphere.nephele.taskmanager.TaskSubmissionResult;
import eu.stratosphere.nephele.taskmanager.TaskSubmissionWrapper;
import eu.stratosphere.nephele.taskmanager.bytebuffered.ConnectionInfoLookupResponse;
import eu.stratosphere.nephele.topology.NetworkTopology;
import eu.stratosphere.nephele.types.IntegerRecord;
import eu.stratosphere.nephele.types.Record;
import eu.stratosphere.nephele.types.StringRecord;
import eu.stratosphere.nephele.util.SerializableArrayList;
import eu.stratosphere.nephele.util.StringUtils;

/**
 * In Nephele the job manager is the central component for communication with clients, creating
 * schedules for incoming jobs and supervise their execution. A job manager may only exist once in
 * the system and its address must be known the clients.
 * Task managers can discover the job manager by means of an UDP broadcast and afterwards advertise
 * themselves as new workers for tasks.
 * 
 * @author warneke
 */
public class JobManager implements DeploymentManager, ExtendedManagementProtocol, InputSplitProviderProtocol,
		JobManagerProtocol, ChannelLookupProtocol, JobStatusListener, CheckpointDecisionPropagator {

	private static final Log LOG = LogFactory.getLog(JobManager.class);

	private Server jobManagerServer = null;

	private final JobManagerProfiler profiler;

	private final EventCollector eventCollector;

	private final InputSplitManager inputSplitManager;

	private final AbstractScheduler scheduler;

	private final MulticastManager multicastManager;

	private InstanceManager instanceManager;

	private final CheckpointDecisionCoordinator checkpointDecisionCoordinator;

	private final List<JobManagerPlugin> jobManagerPlugins;

	private final int recommendedClientPollingInterval;

	private final ExecutorService executorService = Executors.newSingleThreadExecutor();

	private final static int SLEEPINTERVAL = 1000;

	private final static int FAILURERETURNCODE = -1;

	private boolean isShutDown = false;

	/**
	 * Constructs a new job manager, starts its discovery service and its IPC service.
	 */
	public JobManager(final String configDir, final String executionMode) {

		// First, try to load global configuration
		GlobalConfiguration.loadConfiguration(configDir);

		final String ipcAddressString = GlobalConfiguration
			.getString(ConfigConstants.JOB_MANAGER_IPC_ADDRESS_KEY, null);

		InetAddress ipcAddress = null;
		if (ipcAddressString != null) {
			try {
				ipcAddress = InetAddress.getByName(ipcAddressString);
			} catch (UnknownHostException e) {
				LOG.error("Cannot convert " + ipcAddressString + " to an IP address: "
					+ StringUtils.stringifyException(e));
				System.exit(FAILURERETURNCODE);
			}
		}

		final int ipcPort = GlobalConfiguration.getInteger(ConfigConstants.JOB_MANAGER_IPC_PORT_KEY,
			ConfigConstants.DEFAULT_JOB_MANAGER_IPC_PORT);

		// First of all, start discovery manager
		try {
			DiscoveryService.startDiscoveryService(ipcAddress, ipcPort);
		} catch (DiscoveryException e) {
			LOG.error("Cannot start discovery manager: " + StringUtils.stringifyException(e));
			System.exit(FAILURERETURNCODE);
		}

		// Read the suggested client polling interval
		this.recommendedClientPollingInterval = GlobalConfiguration.getInteger("jobclient.polling.internval", 5);

		// Load the job progress collector
		this.eventCollector = new EventCollector(this.recommendedClientPollingInterval);

		// Load the input split manager
		this.inputSplitManager = new InputSplitManager();

		// Load the checkpoint decision coordinator
		this.checkpointDecisionCoordinator = new CheckpointDecisionCoordinator(this);

		// Determine own RPC address
		final InetSocketAddress rpcServerAddress = new InetSocketAddress(ipcAddress, ipcPort);

		// Start job manager's IPC server
		try {
			final int handlerCount = GlobalConfiguration.getInteger("jobmanager.rpc.numhandler", 3);
			this.jobManagerServer = RPC.getServer(this, rpcServerAddress.getHostName(), rpcServerAddress.getPort(),
				handlerCount);
			this.jobManagerServer.start();
		} catch (IOException ioe) {
			LOG.error("Cannot start RPC server: " + StringUtils.stringifyException(ioe));
			System.exit(FAILURERETURNCODE);
		}

		LOG.info("Starting job manager in " + executionMode + " mode");

		// Try to load the instance manager for the given execution mode
		// Try to load the scheduler for the given execution mode
		if ("local".equals(executionMode)) {
			// TODO: Find a better solution for that
			try {
				LibraryCacheManager.setLocalMode();
			} catch (IOException e) {
				LOG.error(e);
			}
			try {
				this.instanceManager = new LocalInstanceManager(configDir);
			} catch (RuntimeException rte) {
				LOG.fatal("Cannot instantiate local instance manager: " + StringUtils.stringifyException(rte));
				System.exit(FAILURERETURNCODE);
			}
		} else {
			final String instanceManagerClassName = JobManagerUtils.getInstanceManagerClassName(executionMode);
			LOG.info("Trying to load " + instanceManagerClassName + " as instance manager");
			this.instanceManager = JobManagerUtils.loadInstanceManager(instanceManagerClassName);
			if (this.instanceManager == null) {
				LOG.error("UNable to load instance manager " + instanceManagerClassName);
				System.exit(FAILURERETURNCODE);
			}
		}

		// Try to load the scheduler for the given execution mode
		final String schedulerClassName = JobManagerUtils.getSchedulerClassName(executionMode);
		LOG.info("Trying to load " + schedulerClassName + " as scheduler");

		// Try to get the instance manager class name
		this.scheduler = JobManagerUtils.loadScheduler(schedulerClassName, this, this.instanceManager);
		if (this.scheduler == null) {
			LOG.error("Unable to load scheduler " + schedulerClassName);
			System.exit(FAILURERETURNCODE);
		}

		// Create multicastManager
		this.multicastManager = new MulticastManager(this.scheduler);

		// Load profiler if it should be used
		if (GlobalConfiguration.getBoolean(ProfilingUtils.ENABLE_PROFILING_KEY, false)) {
			final String profilerClassName = GlobalConfiguration.getString(ProfilingUtils.JOBMANAGER_CLASSNAME_KEY,
				null);
			if (profilerClassName == null) {
				LOG.error("Cannot find class name for the profiler");
				System.exit(FAILURERETURNCODE);
			}
			this.profiler = ProfilingUtils.loadJobManagerProfiler(profilerClassName, ipcAddress);
			if (this.profiler == null) {
				LOG.error("Cannot load profiler");
				System.exit(FAILURERETURNCODE);
			}
		} else {
			this.profiler = null;
			LOG.debug("Profiler disabled");
		}

		// Load the plugins
		this.jobManagerPlugins = PluginManager.getJobManagerPlugins(configDir);

		// Add shutdown hook for clean up tasks
		Runtime.getRuntime().addShutdownHook(new JobManagerCleanUp(this));

	}

	/**
	 * This is the main
	 */
	public void runTaskLoop() {

		while (!Thread.interrupted()) {

			// Sleep
			try {
				Thread.sleep(SLEEPINTERVAL);
			} catch (InterruptedException e) {
				break;
			}

			// Do nothing here
		}
	}

	public synchronized void shutdown() {

		if (this.isShutDown) {
			return;
		}

		// Stop instance manager
		if (this.instanceManager != null) {
			this.instanceManager.shutdown();
		}

		// Stop the discovery service
		DiscoveryService.stopDiscoveryService();

		// Stop profiling if enabled
		if (this.profiler != null) {
			this.profiler.shutdown();
		}

		// Stop RPC server
		if (this.jobManagerServer != null) {
			this.jobManagerServer.stop();
		}

		// Stop the executor service
		if (this.executorService != null) {
			this.executorService.shutdown();

		}

		// Stop the plugins
		for (JobManagerPlugin plugin : this.jobManagerPlugins) {
			plugin.shutdown();
		}

		// Stop and clean up the job progress collector
		if (this.eventCollector != null) {
			this.eventCollector.shutdown();
		}

		// Finally, shut down the scheduler
		if (this.scheduler != null) {
			this.scheduler.shutdown();
		}

		this.isShutDown = true;
		LOG.debug("Shutdown of job manager completed");
	}

	/**
	 * Entry point for the program
	 * 
	 * @param args
	 *        arguments from the command line
	 */
	@SuppressWarnings("static-access")
	public static void main(final String[] args) {

		final Option configDirOpt = OptionBuilder.withArgName("config directory").hasArg()
			.withDescription("Specify configuration directory.").create("configDir");

		final Option executionModeOpt = OptionBuilder.withArgName("execution mode").hasArg()
			.withDescription("Specify execution mode.").create("executionMode");

		final Options options = new Options();
		options.addOption(configDirOpt);
		options.addOption(executionModeOpt);

		CommandLineParser parser = new GnuParser();
		CommandLine line = null;
		try {
			line = parser.parse(options, args);
		} catch (ParseException e) {
			LOG.error("CLI Parsing failed. Reason: " + e.getMessage());
			System.exit(FAILURERETURNCODE);
		}

		final String configDir = line.getOptionValue(configDirOpt.getOpt(), null);
		final String executionMode = line.getOptionValue(executionModeOpt.getOpt(), "local");

		// Create a new job manager object
		JobManager jobManager = new JobManager(configDir, executionMode);

		// Run the main task loop
		jobManager.runTaskLoop();

		// Clean up task are triggered through a shutdown hook
	}

	@Override
	public JobSubmissionResult submitJob(final JobGraph job) throws IOException {

		// First check if job is null
		if (job == null) {
			JobSubmissionResult result = new JobSubmissionResult(AbstractJobResult.ReturnCode.ERROR,
				"Submitted job is null!");
			return result;
		}

		LOG.debug("Submitted job " + job.getName() + " is not null");

		// Check if any vertex of the graph has null edges
		AbstractJobVertex jv = job.findVertexWithNullEdges();
		if (jv != null) {
			JobSubmissionResult result = new JobSubmissionResult(AbstractJobResult.ReturnCode.ERROR, "Vertex "
				+ jv.getName() + " has at least one null edge");
			return result;
		}

		LOG.debug("Submitted job " + job.getName() + " has no null edges");

		// Next, check if the graph is weakly connected
		if (!job.isWeaklyConnected()) {
			JobSubmissionResult result = new JobSubmissionResult(AbstractJobResult.ReturnCode.ERROR,
				"Job graph is not weakly connected");
			return result;
		}

		LOG.debug("The graph of job " + job.getName() + " is weakly connected");

		// Check if job graph has cycles
		if (!job.isAcyclic()) {
			JobSubmissionResult result = new JobSubmissionResult(AbstractJobResult.ReturnCode.ERROR,
				"Job graph is not a DAG");
			return result;
		}

		LOG.debug("The graph of job " + job.getName() + " is acyclic");
		
		// Check constrains on degree
		jv = job.areVertexDegreesCorrect();
		if (jv != null) {
			JobSubmissionResult result = new JobSubmissionResult(AbstractJobResult.ReturnCode.ERROR,
				"Degree of vertex " + jv.getName() + " is incorrect");
			return result;
		}

		LOG.debug("All vertices of job " + job.getName() + " have the correct degree");

		if (!job.isInstanceDependencyChainAcyclic()) {
			JobSubmissionResult result = new JobSubmissionResult(AbstractJobResult.ReturnCode.ERROR,
				"The dependency chain for instance sharing contains a cycle");

			return result;
		}

		LOG.debug("The dependency chain for instance sharing is acyclic");

		// Allow plugins to rewrite the job graph
		for(final JobManagerPlugin plugin : this.jobManagerPlugins) {
			final JobGraph inputJob = job;
			job = plugin.rewriteJobGraph(inputJob);
			if(job == null) {
				LOG.warn("Plugin " + plugin + " set job graph to null, reverting changes...");
				job = inputJob;
			}
			if(job != inputJob) {
				LOG.debug("Plugin " + plugin + " rewrote job graph");
			}
		}
		
		// Try to create initial execution graph from job graph
		LOG.info("Creating initial execution graph from job graph " + job.getName());
		ExecutionGraph eg = null;

		try {
			eg = new ExecutionGraph(job, this.instanceManager);
		} catch (GraphConversionException gce) {
			JobSubmissionResult result = new JobSubmissionResult(AbstractJobResult.ReturnCode.ERROR, gce.getMessage());
			return result;
		}

<<<<<<< HEAD
		// Perform graph optimizations
		if (this.optimizer != null) {
			this.optimizer.optimize(eg);
		}

		// Check if profiling should be enabled for this job
		boolean profilingEnabled = false;
		if (this.profiler != null && job.getJobConfiguration().getBoolean(ProfilingUtils.PROFILE_JOB_KEY, true)) {
			profilingEnabled = true;
		}
=======
		// Allow plugins to rewrite the execution graph
		for(final JobManagerPlugin plugin : this.jobManagerPlugins) {
			final ExecutionGraph inputGraph = eg;
			eg = plugin.rewriteExecutionGraph(inputGraph);
			if(eg == null) {
				LOG.warn("Plugin " + plugin + " set execution graph to null, reverting changes...");
				eg = inputGraph;
			}
			if(eg != inputGraph) {
				LOG.debug("Plugin " + plugin + " rewrote execution graph");
			}
		}
		
		synchronized (eg) {
			
			// Check if profiling should be enabled for this job
			boolean profilingEnabled = false;
			if (this.profiler != null && job.getJobConfiguration().getBoolean(ProfilingUtils.PROFILE_JOB_KEY, true)) {
				profilingEnabled = true;
			}
>>>>>>> bb6aad01

		// Register job with the progress collector
		if (this.eventCollector != null) {
			this.eventCollector.registerJob(eg, profilingEnabled);
		}

		// Check if profiling should be enabled for this job
		if (profilingEnabled) {
			this.profiler.registerProfilingJob(eg);

			if (this.eventCollector != null) {
				this.profiler.registerForProfilingData(eg.getJobID(), this.eventCollector);
			}
		}

		// Register job with the dynamic input split assigner
		this.inputSplitManager.registerJob(eg);

		// Register with the checkpoint decision coordinator
		this.checkpointDecisionCoordinator.registerJob(eg);

		// Register for updates on the job status
		eg.registerJobStatusListener(this);

		// Schedule job
		LOG.info("Scheduling job " + job.getName());
		try {
			this.scheduler.schedulJob(eg);
		} catch (SchedulingException e) {
			unregisterJob(eg);
			JobSubmissionResult result = new JobSubmissionResult(AbstractJobResult.ReturnCode.ERROR, e.getMessage());
			return result;
		}

		// Return on success
		return new JobSubmissionResult(AbstractJobResult.ReturnCode.SUCCESS, null);
	}

	/**
	 * This method is a convenience method to unregister a job from all of
	 * Nephele's monitoring, profiling and optimization components at once.
	 * Currently, it is only being used to unregister from profiling (if activated).
	 * 
	 * @param executionGraph
	 *        the execution graph to remove from the job manager
	 */
	private void unregisterJob(final ExecutionGraph executionGraph) {

		// Remove job from profiler (if activated)
		if (this.profiler != null
			&& executionGraph.getJobConfiguration().getBoolean(ProfilingUtils.PROFILE_JOB_KEY, true)) {
			this.profiler.unregisterProfilingJob(executionGraph);

			if (this.eventCollector != null) {
				this.profiler.unregisterFromProfilingData(executionGraph.getJobID(), this.eventCollector);
			}
		}

		// Cancel all pending requests for instances
		this.instanceManager.cancelPendingRequests(executionGraph.getJobID()); // getJobID is final member, no
																				// synchronization necessary

		// Remove job from input split manager
		if (this.inputSplitManager != null) {
			this.inputSplitManager.unregisterJob(executionGraph);
		}
	}

	/**
	 * {@inheritDoc}
	 */
	@Override
	public void sendHeartbeat(final InstanceConnectionInfo instanceConnectionInfo,
			final HardwareDescription hardwareDescription) {

		// Delegate call to instance manager
		if (this.instanceManager != null) {

			final Runnable heartBeatRunnable = new Runnable() {

				@Override
				public void run() {
					instanceManager.reportHeartBeat(instanceConnectionInfo, hardwareDescription);
				}
			};

			this.executorService.execute(heartBeatRunnable);
		}
	}

	/**
	 * {@inheritDoc}
	 */
	@Override
	public void updateTaskExecutionState(final TaskExecutionState executionState) throws IOException {

		// Ignore calls with executionResult == null
		if (executionState == null) {
			LOG.error("Received call to updateTaskExecutionState with executionState == null");
			return;
		}

		final ExecutionGraph eg = this.scheduler.getExecutionGraphByID(executionState.getJobID());
		if (eg == null) {
			LOG.error("Cannot find execution graph for ID " + executionState.getJobID() + " to change state to "
				+ executionState.getExecutionState());
			return;
		}

		final ExecutionVertex vertex = eg.getVertexByID(executionState.getID());
		if (vertex == null) {
			LOG.error("Cannot find vertex with ID " + executionState.getID() + " of job " + eg.getJobID()
				+ " to change state to " + executionState.getExecutionState());
			return;
		}

		final Runnable taskStateChangeRunnable = new Runnable() {

			@Override
			public void run() {

				// The registered listeners of the vertex will make sure the appropriate actions are taken
				vertex.updateExecutionState(executionState.getExecutionState(), executionState.getDescription());
			}
		};

		// Hand over to the executor service, as this may result in a longer operation with several IPC operations
		this.executorService.execute(taskStateChangeRunnable);
	}

	/**
	 * {@inheritDoc}
	 */
	@Override
	public JobCancelResult cancelJob(final JobID jobID) throws IOException {

		LOG.info("Trying to cancel job with ID " + jobID);

		final ExecutionGraph eg = this.scheduler.getExecutionGraphByID(jobID);
		if (eg == null) {
			return new JobCancelResult(ReturnCode.ERROR, "Cannot find job with ID " + jobID);
		}

		final Runnable cancelJobRunnable = new Runnable() {

			@Override
			public void run() {
				final TaskCancelResult errorResult = cancelJob(eg);
				if (errorResult != null) {
					LOG.error("Cannot cancel job " + jobID + ": " + errorResult);
				}
			}
		};
		this.executorService.execute(cancelJobRunnable);

		LOG.info("Cancel of job " + jobID + " successfully triggered");

		return new JobCancelResult(AbstractJobResult.ReturnCode.SUCCESS, null);
	}

	/**
	 * Cancels all the tasks in the current and upper stages of the
	 * given execution graph.
	 * 
	 * @param eg
	 *        the execution graph representing the job to cancel.
	 * @return <code>null</code> no error occurred during the cancel attempt,
	 *         otherwise the returned object will describe the error
	 */
	private TaskCancelResult cancelJob(final ExecutionGraph eg) {

		TaskCancelResult errorResult = null;

		/**
		 * Cancel all nodes in the current and upper execution stages.
		 */
		final Iterator<ExecutionVertex> it = new ExecutionGraphIterator(eg, eg.getIndexOfCurrentExecutionStage(),
				false, true);
		while (it.hasNext()) {

			final ExecutionVertex vertex = it.next();
			final TaskCancelResult result = vertex.cancelTask();
			if (result.getReturnCode() == AbstractTaskResult.ReturnCode.ERROR) {
				errorResult = result;
			}
		}

		return errorResult;
	}

	/**
	 * {@inheritDoc}
	 */
	@Override
	public JobProgressResult getJobProgress(final JobID jobID) throws IOException {

		if (this.eventCollector == null) {
			return new JobProgressResult(ReturnCode.ERROR, "JobManager does not support progress reports for jobs",
				null);
		}

		final SerializableArrayList<AbstractEvent> eventList = new SerializableArrayList<AbstractEvent>();
		this.eventCollector.getEventsForJob(jobID, eventList, false);

		return new JobProgressResult(ReturnCode.SUCCESS, null, eventList);
	}

	/**
	 * {@inheritDoc}
	 */
	@Override
	public ConnectionInfoLookupResponse lookupConnectionInfo(final InstanceConnectionInfo caller, final JobID jobID,
			final ChannelID sourceChannelID) {

		final ExecutionGraph eg = this.scheduler.getExecutionGraphByID(jobID);
		if (eg == null) {
			LOG.error("Cannot find execution graph to job ID " + jobID);
			return ConnectionInfoLookupResponse.createReceiverNotFound();
		}

		final AbstractOutputChannel<? extends Record> outputChannel = eg.getOutputChannelByID(sourceChannelID);

		if (outputChannel == null) {

			AbstractInputChannel<? extends Record> inputChannel = eg.getInputChannelByID(sourceChannelID);

			final ChannelID connectedChannelID = inputChannel.getConnectedChannelID();
			final ExecutionVertex connectedVertex = eg.getVertexByChannelID(connectedChannelID);

			final AbstractInstance assignedInstance = connectedVertex.getAllocatedResource().getInstance();
			if (assignedInstance == null) {
				LOG.error("Cannot resolve lookup: vertex found for channel ID " + connectedChannelID
						+ " but no instance assigned");
				return ConnectionInfoLookupResponse.createReceiverNotReady();
			}

			// Check execution state
			final ExecutionState executionState = connectedVertex.getExecutionState();
			if (executionState == ExecutionState.FINISHED) {
				return ConnectionInfoLookupResponse.createReceiverFoundAndReady();
			}

			if (executionState != ExecutionState.RUNNING && executionState != ExecutionState.FINISHING) {
				return ConnectionInfoLookupResponse.createReceiverNotReady();
			}

			if (assignedInstance.getInstanceConnectionInfo().equals(caller)) {
				// Receiver runs on the same task manager
				return ConnectionInfoLookupResponse.createReceiverFoundAndReady(connectedChannelID);
			} else {
				// Receiver runs on a different task manager
				return ConnectionInfoLookupResponse.createReceiverFoundAndReady(assignedInstance
						.getInstanceConnectionInfo());
			}
		}

		if (outputChannel.isBroadcastChannel()) {

			return multicastManager.lookupConnectionInfo(caller, jobID, sourceChannelID);

		} else {

			// Find vertex of connected input channel
			final ExecutionVertex targetVertex = eg.getVertexByChannelID(outputChannel.getConnectedChannelID());
			if (targetVertex == null) {
				LOG.error("Cannot find vertex to input channel " + outputChannel.getConnectedChannelID());
				return ConnectionInfoLookupResponse.createReceiverNotFound();
			}

			// Check execution state
			final ExecutionState executionState = targetVertex.getExecutionState();
			if (executionState != ExecutionState.RUNNING && executionState != ExecutionState.FINISHING) {
				return ConnectionInfoLookupResponse.createReceiverNotReady();
			}

			final AbstractInstance assignedInstance = targetVertex.getAllocatedResource().getInstance();
			if (assignedInstance == null) {
				LOG.error("Cannot resolve lookup: vertex found for channel ID "
						+ outputChannel.getConnectedChannelID()
						+ " but no instance assigned");
				return ConnectionInfoLookupResponse.createReceiverNotReady();
			}

			if (assignedInstance.getInstanceConnectionInfo().equals(caller)) {
				// Receiver runs on the same task manager
				return ConnectionInfoLookupResponse.createReceiverFoundAndReady(outputChannel
						.getConnectedChannelID());
			} else {
				// Receiver runs on a different task manager
				return ConnectionInfoLookupResponse.createReceiverFoundAndReady(assignedInstance
						.getInstanceConnectionInfo());
			}
		}

		// LOG.error("Receiver(s) not found");

		// return ConnectionInfoLookupResponse.createReceiverNotFound();
	}

	/**
	 * {@inheritDoc}
	 */
	@Override
	public ManagementGraph getManagementGraph(final JobID jobID) throws IOException {

		final ManagementGraph mg = this.eventCollector.getManagementGraph(jobID);
		if (mg == null) {
			throw new IOException("Cannot find job with ID " + jobID);
		}

		return mg;
	}

	/**
	 * {@inheritDoc}
	 */
	@Override
	public NetworkTopology getNetworkTopology(final JobID jobID) throws IOException {

		if (this.instanceManager != null) {
			return this.instanceManager.getNetworkTopology(jobID);
		}

		return null;
	}

	/**
	 * {@inheritDoc}
	 */
	@Override
	public IntegerRecord getRecommendedPollingInterval() throws IOException {

		return new IntegerRecord(this.recommendedClientPollingInterval);
	}

	/**
	 * {@inheritDoc}
	 */
	@Override
	public List<RecentJobEvent> getRecentJobs() throws IOException {

		final List<RecentJobEvent> eventList = new SerializableArrayList<RecentJobEvent>();

		if (this.eventCollector == null) {
			throw new IOException("No instance of the event collector found");
		}

		this.eventCollector.getRecentJobs(eventList);

		return eventList;
	}

	/**
	 * {@inheritDoc}
	 */
	@Override
	public List<AbstractEvent> getEvents(final JobID jobID) throws IOException {

		final List<AbstractEvent> eventList = new SerializableArrayList<AbstractEvent>();

		if (this.eventCollector == null) {
			throw new IOException("No instance of the event collector found");
		}

		this.eventCollector.getEventsForJob(jobID, eventList, true);

		return eventList;
	}

	/**
	 * {@inheritDoc}
	 */
	@Override
	public void cancelTask(final JobID jobID, final ManagementVertexID id) throws IOException {
		// TODO Auto-generated method stub
		LOG.debug("Cancelling job " + jobID);
	}

	/**
	 * {@inheritDoc}
	 */
	@Override
	public void killInstance(final StringRecord instanceName) throws IOException {

		final AbstractInstance instance = this.instanceManager.getInstanceByName(instanceName.toString());
		if (instance == null) {
			LOG.error("Cannot find instance with name " + instanceName + " to kill it");
		}

		LOG.info("Killing task manager on instance " + instance);

		final Runnable runnable = new Runnable() {

			@Override
			public void run() {
				try {
					instance.killTaskManager();
				} catch (IOException ioe) {
					LOG.error(StringUtils.stringifyException(ioe));
				}
			}
		};

		// Hand it over to the executor service
		this.executorService.execute(runnable);
	}

	/**
	 * Collects all vertices with checkpoints from the given execution graph and advices the corresponding task managers
	 * to remove those checkpoints.
	 * 
	 * @param executionGraph
	 *        the execution graph from which the checkpoints shall be removed
	 */
	private void removeAllCheckpoints(final ExecutionGraph executionGraph) {

		final InternalJobStatus jobStatus = executionGraph.getJobStatus();
		if (jobStatus != InternalJobStatus.FINISHED) {
			LOG.error("removeAllCheckpoints called for an unsuccesfull job, ignoring request");
		}

		final List<ExecutionVertex> verticesWithCheckpoints = executionGraph.getVerticesWithCheckpoints();
		// Group vertex IDs by assigned instance
		final Map<AbstractInstance, SerializableArrayList<ExecutionVertexID>> instanceMap = new HashMap<AbstractInstance, SerializableArrayList<ExecutionVertexID>>();
		final Iterator<ExecutionVertex> it = verticesWithCheckpoints.iterator();
		while (it.hasNext()) {

			final ExecutionVertex vertex = it.next();
			final AllocatedResource allocatedResource = vertex.getAllocatedResource();
			if (allocatedResource == null) {
				continue;
			}

			final AbstractInstance abstractInstance = allocatedResource.getInstance();
			if (abstractInstance == null) {
				continue;
			}

			SerializableArrayList<ExecutionVertexID> vertexIDs = instanceMap.get(abstractInstance);
			if (vertexIDs == null) {
				vertexIDs = new SerializableArrayList<ExecutionVertexID>();
				instanceMap.put(abstractInstance, vertexIDs);
			}
			vertexIDs.add(vertex.getID());
		}

		// Finally, trigger the removal of the checkpoints at each instance
		final Iterator<Map.Entry<AbstractInstance, SerializableArrayList<ExecutionVertexID>>> it2 = instanceMap
				.entrySet().iterator();
		while (it2.hasNext()) {

			final Map.Entry<AbstractInstance, SerializableArrayList<ExecutionVertexID>> entry = it2.next();
			final AbstractInstance abstractInstance = entry.getKey();
			if (abstractInstance == null) {
				LOG.error("Cannot remove checkpoint: abstractInstance is null");
				continue;
			}

			try {
				abstractInstance.removeCheckpoints(entry.getValue());
			} catch (IOException ioe) {
				LOG.error(StringUtils.stringifyException(ioe));
			}
		}
	}

	/**
	 * Tests whether the job manager has been shut down completely.
	 * 
	 * @return <code>true</code> if the job manager has been shut down completely, <code>false</code> otherwise
	 */
	public synchronized boolean isShutDown() {

		return this.isShutDown;
	}

	/**
	 * {@inheritDoc}
	 */
	public Map<InstanceType, InstanceTypeDescription> getMapOfAvailableInstanceTypes() {

		// Delegate call to the instance manager
		if (this.instanceManager != null) {
			return this.instanceManager.getMapOfAvailableInstanceTypes();
		}

		return null;
	}

	/**
	 * {@inheritDoc}
	 */
	@Override
	public void jobStatusHasChanged(final ExecutionGraph executionGraph, final InternalJobStatus newJobStatus,
			final String optionalMessage) {

		LOG.info("Status of job " + executionGraph.getJobName() + "(" + executionGraph.getJobID() + ")"
			+ " changed to " + newJobStatus);

		if (newJobStatus == InternalJobStatus.CANCELING || newJobStatus == InternalJobStatus.FAILING) {

			// Cancel all remaining tasks
			cancelJob(executionGraph);
		}

		// Remove all checkpoints for a successfully finished job
		if (newJobStatus == InternalJobStatus.FINISHED) {
			removeAllCheckpoints(executionGraph);
		}

		if (newJobStatus == InternalJobStatus.CANCELED || newJobStatus == InternalJobStatus.FAILED
				|| newJobStatus == InternalJobStatus.FINISHED) {
			// Unregister job for Nephele's monitoring, optimization components, and dynamic input split assignment
			unregisterJob(executionGraph);
		}
	}

	/**
	 * {@inheritDoc}
	 */
	@Override
	public void logBufferUtilization(final JobID jobID) throws IOException {

		final ExecutionGraph eg = this.scheduler.getExecutionGraphByID(jobID);
		if (eg == null) {
			return;
		}

		final Set<AbstractInstance> allocatedInstance = new HashSet<AbstractInstance>();

		final Iterator<ExecutionVertex> it = new ExecutionGraphIterator(eg, true);
		while (it.hasNext()) {

			final ExecutionVertex vertex = it.next();
			final ExecutionState state = vertex.getExecutionState();
			if (state == ExecutionState.RUNNING || state == ExecutionState.FINISHING) {
				final AbstractInstance instance = vertex.getAllocatedResource().getInstance();

				if (instance instanceof DummyInstance) {
					LOG.error("Found instance of type DummyInstance for vertex " + vertex.getName() + " (state "
							+ state + ")");
					continue;
				}

				allocatedInstance.add(instance);
			}
		}

		// Send requests to task managers from separate thread
		final Runnable requestRunnable = new Runnable() {

			@Override
			public void run() {

				final Iterator<AbstractInstance> it2 = allocatedInstance.iterator();

				try {
					while (it2.hasNext()) {
						it2.next().logBufferUtilization();
					}
				} catch (IOException ioe) {
					LOG.error(StringUtils.stringifyException(ioe));
				}

			}
		};

		// Hand over to the executor service
		this.executorService.execute(requestRunnable);
	}

	/**
	 * {@inheritDoc}
	 */
	@Override
	public void deploy(final JobID jobID, final AbstractInstance instance,
			final List<ExecutionVertex> verticesToBeDeployed) {

		if (verticesToBeDeployed.isEmpty()) {
			LOG.error("Method 'deploy' called but list of vertices to be deployed is empty");
			return;
		}

		// Method executionGraph field of vertex is immutable, so no need to synchronized access
		final ExecutionGraph eg = verticesToBeDeployed.get(0).getExecutionGraph();

		for (final ExecutionVertex vertex : verticesToBeDeployed) {

			// Check vertex state
			if (vertex.getExecutionState() != ExecutionState.READY) {
				LOG.error("Expected vertex " + vertex + " to be in state READY but it is in state "
					+ vertex.getExecutionState());
			}

			vertex.updateExecutionState(ExecutionState.STARTING, null);
		}

		// Create a new runnable and pass it the executor service
		final Runnable deploymentRunnable = new Runnable() {

			/**
			 * {@inheritDoc}
			 */
			@Override
			public void run() {

				// Check if all required libraries are available on the instance
				try {
					instance.checkLibraryAvailability(jobID);
				} catch (IOException ioe) {
					LOG.error("Cannot check library availability: " + StringUtils.stringifyException(ioe));
				}

				final List<TaskSubmissionWrapper> submissionList = new SerializableArrayList<TaskSubmissionWrapper>();

				// Check the consistency of the call
				for (final ExecutionVertex vertex : verticesToBeDeployed) {

					submissionList.add(new TaskSubmissionWrapper(vertex.getID(), vertex.getEnvironment(), vertex
						.getExecutionGraph().getJobConfiguration(), vertex
						.constructInitialActiveOutputChannelsSet()));

					LOG.info("Starting task " + vertex + " on " + vertex.getAllocatedResource().getInstance());
				}

				List<TaskSubmissionResult> submissionResultList = null;

				try {
					submissionResultList = instance.submitTasks(submissionList);
				} catch (final IOException ioe) {
					final String errorMsg = StringUtils.stringifyException(ioe);
					for (final ExecutionVertex vertex : verticesToBeDeployed) {
						vertex.updateExecutionState(ExecutionState.FAILED, errorMsg);
					}
				}

				if (verticesToBeDeployed.size() != submissionResultList.size()) {
					LOG.error("size of submission result list does not match size of list with vertices to be deployed");
				}

				int count = 0;
				for (final TaskSubmissionResult tsr : submissionResultList) {

					ExecutionVertex vertex = verticesToBeDeployed.get(count++);
					if (!vertex.getID().equals(tsr.getVertexID())) {
						LOG.error("Expected different order of objects in task result list");
						vertex = null;
						for (final ExecutionVertex candVertex : verticesToBeDeployed) {
							if (tsr.getVertexID().equals(candVertex.getID())) {
								vertex = candVertex;
								break;
							}
						}

						if (vertex == null) {
							LOG.error("Cannot find execution vertex for vertex ID " + tsr.getVertexID());
							continue;
						}
					}

					if (tsr.getReturnCode() == AbstractTaskResult.ReturnCode.ERROR) {
						// Change the execution state to failed and let the scheduler deal with the rest
						vertex.updateExecutionState(ExecutionState.FAILED, tsr.getDescription());
					}
				}
			}
		};

		this.executorService.execute(deploymentRunnable);
	}

	/**
	 * {@inheritDoc}
	 */
	@Override
	public void replayCheckpoints(final JobID jobID, final AbstractInstance instance,
			final List<ExecutionVertexID> vertexIDs) {

		if (vertexIDs.isEmpty()) {
			LOG.error("Method 'replayCheckpoints' called but list of checkpoints to be replayed is empty");
			return;
		}

		// Create a new runnable and pass it the executor service
		final Runnable deploymentRunnable = new Runnable() {

			/**
			 * {@inheritDoc}
			 */
			@Override
			public void run() {

				List<CheckpointReplayResult> checkpointResultList = null;

				try {
					checkpointResultList = instance.replayCheckpoints(vertexIDs);
				} catch (final IOException ioe) {
					final String errorMsg = StringUtils.stringifyException(ioe);
					// TODO: Handle this correctly
					LOG.error(errorMsg);
				}

				if (vertexIDs.size() != checkpointResultList.size()) {
					LOG.error("size of submission result list does not match size of list with vertices to be deployed");
				}

				for (final CheckpointReplayResult ccr : checkpointResultList) {

					if (ccr.getReturnCode() == AbstractTaskResult.ReturnCode.ERROR) {
						// TODO: Handle this correctly
						LOG.error(ccr.getDescription());
					}
				}
			}
		};

		this.executorService.execute(deploymentRunnable);
	}

	/**
	 * {@inheritDoc}
	 */
	@Override
	public InputSplitWrapper requestNextInputSplit(final JobID jobID, final ExecutionVertexID vertexID)
			throws IOException {

		final ExecutionGraph graph = this.scheduler.getExecutionGraphByID(jobID);
		if (graph == null) {
			LOG.error("Cannot find execution graph to job ID " + jobID);
			return null;
		}

		final ExecutionVertex vertex = graph.getVertexByID(vertexID);
		if (vertex == null) {
			LOG.error("Cannot find execution vertex for vertex ID " + vertexID);
			return null;
		}

		return new InputSplitWrapper(jobID, this.inputSplitManager.getNextInputSplit(vertex));
	}

	/**
	 * {@inheritDoc}
	 */
	@Override
	public void initialExecutionResourcesExhausted(final JobID jobID, final ExecutionVertexID vertexID,
			final ResourceUtilizationSnapshot resourceUtilizationSnapshot) throws IOException {

		final ExecutionGraph graph = this.scheduler.getExecutionGraphByID(jobID);
		if (graph == null) {
			LOG.error("Cannot find execution graph to job ID " + jobID);
			return;
		}

		final ExecutionVertex vertex = graph.getVertexByID(vertexID);
		if (vertex == null) {
			LOG.error("Cannot find execution vertex with ID " + vertexID);
			return;
		}

		final Runnable taskStateChangeRunnable = new Runnable() {

			@Override
			public void run() {

				// The registered listeners of the vertex will make sure the appropriate actions are taken
				vertex.initialExecutionResourcesExhausted(resourceUtilizationSnapshot);
			}
		};

		// Hand over to the executor service, as this may result in a longer operation with several IPC operations
		this.executorService.execute(taskStateChangeRunnable);
	}

	/**
	 * {@inheritDoc}
	 */
	@Override
	public void updateCheckpointState(final TaskCheckpointState taskCheckpointState) throws IOException {

		// Get the graph object for this
		final ExecutionGraph executionGraph = this.scheduler.getExecutionGraphByID(taskCheckpointState.getJobID());
		if (executionGraph == null) {
			LOG.error("Cannot find execution graph for job " + taskCheckpointState.getJobID()
				+ " to update checkpoint state");
			return;
		}

		final ExecutionVertex vertex = executionGraph.getVertexByID(taskCheckpointState.getVertexID());
		if (vertex == null) {
			LOG.error("Cannot find vertex with ID " + taskCheckpointState.getVertexID()
				+ " to update checkpoint state");
			return;
		}

		final Runnable taskStateChangeRunnable = new Runnable() {

			@Override
			public void run() {

				vertex.updateCheckpointState(taskCheckpointState.getCheckpointState());
			}
		};

		// Hand over to the executor service, as this may result in a longer operation with several IPC operations
		this.executorService.execute(taskStateChangeRunnable);
	}

	/**
	 * {@inheritDoc}
	 */
	@Override
	public void propagateCheckpointDecisions(final Map<AbstractInstance, List<CheckpointDecision>> checkpointDecisions) {

		final Iterator<Map.Entry<AbstractInstance, List<CheckpointDecision>>> it = checkpointDecisions.entrySet()
			.iterator();
		while (it.hasNext()) {

			final Map.Entry<AbstractInstance, List<CheckpointDecision>> entry = it.next();
			final AbstractInstance instance = entry.getKey();
			final List<CheckpointDecision> decisions = entry.getValue();

			final Runnable runnable = new Runnable() {

				/**
				 * {@inheritDoc}
				 */
				@Override
				public void run() {

					try {
						instance.propagateCheckpointDecisions(decisions);
					} catch (IOException ioe) {
						LOG.error(StringUtils.stringifyException(ioe));
					}
				}
			};

			this.executorService.execute(runnable);
		}

	}
}<|MERGE_RESOLUTION|>--- conflicted
+++ resolved
@@ -485,18 +485,6 @@
 			return result;
 		}
 
-<<<<<<< HEAD
-		// Perform graph optimizations
-		if (this.optimizer != null) {
-			this.optimizer.optimize(eg);
-		}
-
-		// Check if profiling should be enabled for this job
-		boolean profilingEnabled = false;
-		if (this.profiler != null && job.getJobConfiguration().getBoolean(ProfilingUtils.PROFILE_JOB_KEY, true)) {
-			profilingEnabled = true;
-		}
-=======
 		// Allow plugins to rewrite the execution graph
 		for(final JobManagerPlugin plugin : this.jobManagerPlugins) {
 			final ExecutionGraph inputGraph = eg;
@@ -510,14 +498,12 @@
 			}
 		}
 		
-		synchronized (eg) {
 			
-			// Check if profiling should be enabled for this job
-			boolean profilingEnabled = false;
-			if (this.profiler != null && job.getJobConfiguration().getBoolean(ProfilingUtils.PROFILE_JOB_KEY, true)) {
-				profilingEnabled = true;
-			}
->>>>>>> bb6aad01
+		// Check if profiling should be enabled for this job
+		boolean profilingEnabled = false;
+		if (this.profiler != null && job.getJobConfiguration().getBoolean(ProfilingUtils.PROFILE_JOB_KEY, true)) {
+			profilingEnabled = true;
+		}
 
 		// Register job with the progress collector
 		if (this.eventCollector != null) {
